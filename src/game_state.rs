--- conflicted
+++ resolved
@@ -110,17 +110,9 @@
 
 /// Constructor
 impl SandCastingGameState {
-<<<<<<< HEAD
-    pub fn new(
-        logger_original: &logger::Instance,
-        profiler_original: &profiler::Instance,
-        ci_ctx: &CastIronContext,
-        ggez_ctx: &mut GgEzContext) -> Self {
-=======
     pub fn new(profiler_original: &profiler::Instance,
                ci_ctx: &CastIronContext,
                ggez_ctx: &mut GgEzContext) -> Self {
->>>>>>> 29ab2ad5
         //NOTE: Load/create resources here: images, fonts, sounds, etc.
 
         // Clone the profiler instances for use by this module
@@ -134,24 +126,12 @@
             debug_display:      false,
             ci_ctx:             ctx_clone,
             profiler:           profiler_clone,
-<<<<<<< HEAD
-            actor_manager:      ActorManager::new(logger_original, ggez_ctx),
-            obstacle_manager:   ObstacleManager::new(logger_original, ggez_ctx),
-            resource_manager:   ResourceManager::new(logger_original, ggez_ctx),
-            statechart:         StateChart::from("./res/default.scxml").unwrap(), //FIXME: Hardcoded for now, make this a global const or something
-            weather_manager:    WeatherManager::default(logger_original, profiler_original, ci_ctx, ggez_ctx),
-            world_grid_manager: WorldGridManager::new(
-                                    logger_original,
-                                    ::DEFAULT_GRID_RADIUS,
-                                    ci_ctx,
-                                    ggez_ctx),
-=======
             actor_manager:      ActorManager::new(ggez_ctx),
             obstacle_manager:   ObstacleManager::new(ggez_ctx),
             resource_manager:   ResourceManager::new(ggez_ctx),
+            statechart:         StateChart::from("./res/default.scxml").unwrap(),
             weather_manager:    WeatherManager::default(profiler_original, ci_ctx, ggez_ctx),
             world_grid_manager: WorldGridManager::new(crate::DEFAULT_GRID_RADIUS, ci_ctx, ggez_ctx),
->>>>>>> 29ab2ad5
         }
     }
 
@@ -231,7 +211,7 @@
     fn draw_debug_info(&self, ggez_ctx: &mut GgEzContext) {
         // Draw active State(s)
         let state_str = format!("Active State(s): {:?}", self.statechart.active_state_ids());
-        let state_display = ggez_gfx::Text::new((state_str, ggez_gfx::Font::default(), ::DEFAULT_TEXT_SIZE));
+        let state_display = ggez_gfx::Text::new((state_str, ggez_gfx::Font::default(), crate::DEFAULT_TEXT_SIZE));
         ggez_gfx::draw(ggez_ctx, &state_display, (DEBUG_POS_STATE, 0.0, colors::YELLOW)).unwrap(); //FIXME: NOOOOOO UNWRAP
     }
 }
@@ -352,15 +332,15 @@
             (ggez_kb::KeyMods::NONE, ggez_kb::KeyCode::D) => {
                 if self.debug_display {
                     self.debug_display = false;
-                    ci_log!(self.logger, logger::FilterLevel::Debug, "Debug display disabled");
+                    mt_log!(Level::Debug, "Debug display disabled");
                 }
                 else {
                     self.debug_display = true;
-                    ci_log!(self.logger, logger::FilterLevel::Debug, "Debug display enabled");
+                    mt_log!(Level::Debug, "Debug display enabled");
                 }
             },
             _ => {
-                ci_log!(self.logger, logger::FilterLevel::Warning, "Keyboard Event ({:?} + {:?}) unimplemented!", keymods, keycode);
+                mt_log!(Level::Warning, "Keyboard Event ({:?} + {:?}) unimplemented!", keymods, keycode);
             }
         }
     }
@@ -391,14 +371,14 @@
 mod tests {
     use std::error::Error;
 
+    use cast_iron::{
+        context::Context as CastIronContext,
+    };
+    use dd_statechart::event::Event;
+    use ggez::ContextBuilder as GgEzContextBuilder;
+
     use crate::{
-        cast_iron::{
-            context::Context as CastIronContext,
-        },
-        dd_statechart::event::Event,
         game_state::SandCastingGameState,
-        ggez::ContextBuilder as GgEzContextBuilder,
-        logger,
         profiler,
     };
 
@@ -408,12 +388,11 @@
 
     #[test]
     fn statechart_test() -> TestResult {
-        let logger = logger::Instance::new(logger::FilterLevel::Warning as u8, logger::OutputType::Console);
         let profiler = profiler::Instance::disabled();
         let ci_ctx = CastIronContext::default();
         let (mut ggez_ctx, mut _event_loop) = GgEzContextBuilder::new("test", "CJ McAllister").build()?;
 
-        let mut game_state = SandCastingGameState::new(&logger, &profiler, &ci_ctx, &mut ggez_ctx);
+        let mut game_state = SandCastingGameState::new(&profiler, &ci_ctx, &mut ggez_ctx);
 
         // Initial State should be 'idle'
         assert_eq!(
