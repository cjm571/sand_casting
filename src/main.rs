--- conflicted
+++ resolved
@@ -33,14 +33,6 @@
     element::Element,
 };
 
-<<<<<<< HEAD
-extern crate chrono;
-
-extern crate dd_statechart;
-
-extern crate ggez;
-=======
->>>>>>> 29ab2ad5
 use ggez::{
     ContextBuilder as GgEzContextBuilder,
     conf as ggez_conf,
